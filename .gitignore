.DS_Store
.ipynb_checkpoints/
.vscode/
.cursorrules  
./checkpoints/
./logs/
/lora*
.pytest_cache/
.benchmarks/
complaint*/
wandb/
.wandb/
.venv/
Python*/
<<<<<<< HEAD
results/

=======
llama.cpp/
gguf/
>>>>>>> 58a386e2


# Byte-compiled / optimized / DLL files
__pycache__/
*.py[cod]
*$py.class

# C extensions
*.so

# Distribution / packaging
.Python
build/
develop-eggs/
dist/
downloads/
eggs/
.eggs/
lib/
lib64/
parts/
sdist/
var/
wheels/
share/python-wheels/
*.egg-info/
.installed.cfg
*.egg
MANIFEST

# PyInstaller
#  Usually these files are written by a python script from a template
#  before PyInstaller builds the exe, so as to inject date/other infos into it.
*.manifest
*.spec

# Installer logs
pip-log.txt
pip-delete-this-directory.txt

# Unit test / coverage reports
htmlcov/
.tox/
.nox/
.coverage
.coverage.*
.cache
nosetests.xml
coverage.xml
*.cover
*.py,cover
.hypothesis/
.pytest_cache/
cover/

# Translations
*.mo
*.pot

# Django stuff:
*.log
local_settings.py
db.sqlite3
db.sqlite3-journal

# Flask stuff:
instance/
.webassets-cache

# Scrapy stuff:
.scrapy

# Sphinx documentation
docs/_build/

# PyBuilder
.pybuilder/
target/

# Jupyter Notebook
.ipynb_checkpoints

# IPython
profile_default/
ipython_config.py

# pyenv
#   For a library or package, you might want to ignore these files since the code is
#   intended to run in multiple environments; otherwise, check them in:
# .python-version

# pipenv
#   According to pypa/pipenv#598, it is recommended to include Pipfile.lock in version control.
#   However, in case of collaboration, if having platform-specific dependencies or dependencies
#   having no cross-platform support, pipenv may install dependencies that don't work, or not
#   install all needed dependencies.
#Pipfile.lock

# poetry
#   Similar to Pipfile.lock, it is generally recommended to include poetry.lock in version control.
#   This is especially recommended for binary packages to ensure reproducibility, and is more
#   commonly ignored for libraries.
#   https://python-poetry.org/docs/basic-usage/#commit-your-poetrylock-file-to-version-control
#poetry.lock

# pdm
#   Similar to Pipfile.lock, it is generally recommended to include pdm.lock in version control.
#pdm.lock
#   pdm stores project-wide configurations in .pdm.toml, but it is recommended to not include it
#   in version control.
#   https://pdm.fming.dev/latest/usage/project/#working-with-version-control
.pdm.toml
.pdm-python
.pdm-build/

# PEP 582; used by e.g. github.com/David-OConnor/pyflow and github.com/pdm-project/pdm
__pypackages__/

# Celery stuff
celerybeat-schedule
celerybeat.pid

# SageMath parsed files
*.sage.py

# Environments
.env
.venv
env/
venv/
ENV/
env.bak/
venv.bak/

# Spyder project settings
.spyderproject
.spyproject

# Rope project settings
.ropeproject

# mkdocs documentation
/site

# mypy
.mypy_cache/
.dmypy.json
dmypy.json

# Pyre type checker
.pyre/

# pytype static type analyzer
.pytype/

# Cython debug symbols
cython_debug/

# PyCharm
#  JetBrains specific template is maintained in a separate JetBrains.gitignore that can
#  be found at https://github.com/github/gitignore/blob/main/Global/JetBrains.gitignore
#  and can be added to the global gitignore or merged into this file.  For a more nuclear
#  option (not recommended) you can uncomment the following to ignore the entire idea folder.
#.idea/
.vscode/
.vscode/<|MERGE_RESOLUTION|>--- conflicted
+++ resolved
@@ -12,13 +12,10 @@
 .wandb/
 .venv/
 Python*/
-<<<<<<< HEAD
 results/
-
-=======
 llama.cpp/
 gguf/
->>>>>>> 58a386e2
+
 
 
 # Byte-compiled / optimized / DLL files
